--- conflicted
+++ resolved
@@ -10,7 +10,6 @@
      * and display the phone's user interface.
      */
     public static void main(String[] args) {
-<<<<<<< HEAD
         JFrame phoneFrame = phoneUtils.createPhoneFrame("The Phone");
 
         // Add home screen
@@ -39,8 +38,5 @@
         phoneFrame.add(phoneUtils.createTopBar(), BorderLayout.NORTH);
         phoneFrame.add(phoneUtils.createBottomBar(phoneFrame), BorderLayout.SOUTH);
         phoneFrame.setVisible(true);
-=======
-        createHomescreen(); // Creates and displays the phone interface
->>>>>>> 06123891
     }
 }