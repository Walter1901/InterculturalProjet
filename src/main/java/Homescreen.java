--- conflicted
+++ resolved
@@ -1,9 +1,8 @@
-<<<<<<< HEAD
-public class Homescreen extends phoneUtils {
-=======
+import javax.swing.*;
+
 public class Homescreen extends phoneUtils{
->>>>>>> 2cebc8c0
     public static void main(String[] args) {
         createHomescreen(); // Creates the phone
     }
+
 }