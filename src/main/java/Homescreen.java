--- conflicted
+++ resolved
@@ -1,75 +1,8 @@
 import javax.swing.*;
-<<<<<<< HEAD
-import java.awt.*;
-
-public class Homescreen extends phoneUtils {
-
-    private final CardLayout cardLayout = new CardLayout();
-    private final JPanel mainPanel = new JPanel(cardLayout);
-    private final JFrame phoneFrame;
-
-    public Homescreen() {
-        this.phoneFrame = createPhoneFrame("The Phone");
-
-        // Add the screens
-        mainPanel.add(createAppIconsPanel(), "Home");
-        mainPanel.add(InvestifyApp.createInvestify(), "Investify");
-        mainPanel.add(AddressBook.createAddressBook(), "Address Book");
-        mainPanel.add(PictureGallery.createPictureGallery(), "Picture Gallery");
-        mainPanel.add(FinanceTracker.createFinanceTracker(), "Finance Tracker");
-
-        // Add components to the frame
-        phoneFrame.add(mainPanel, BorderLayout.CENTER);
-        phoneFrame.add(createTopBar(), BorderLayout.NORTH);
-        phoneFrame.add(createBottomBar(() -> cardLayout.show(mainPanel, "Home")), BorderLayout.SOUTH);
-
-        phoneFrame.setVisible(true);
-    }
-
-    private JPanel createAppIconsPanel() {
-        JPanel appIconsPanel = new JPanel(new GridLayout(2, 2, 40, 40));
-        appIconsPanel.setBackground(backgroundColor);
-        appIconsPanel.setBorder(BorderFactory.createEmptyBorder(0, 30, 150, 30));
-
-        appIconsPanel.add(createAppButton("Address Book", "src/main/resources/homescreenIcons/addressBookIcon.png"));
-        appIconsPanel.add(createAppButton("Picture Gallery", "src/main/resources/homescreenIcons/galleryIcon.png"));
-        appIconsPanel.add(createAppButton("Finance Tracker", "src/main/resources/homescreenIcons/financeTrackerIcon.png"));
-        appIconsPanel.add(createAppButton("Investify", "src/main/resources/homescreenIcons/investifyIcon.png"));
-
-        return appIconsPanel;
-    }
-
-    private JButton createAppButton(String appName, String iconPath) {
-        JButton appButton = new JButton(appName);
-        appButton.setFont(new Font("Inter", Font.PLAIN, 12));
-
-        try {
-            ImageIcon icon = new ImageIcon(iconPath);
-            Image img = icon.getImage().getScaledInstance(90, 90, Image.SCALE_SMOOTH);
-            appButton.setIcon(new ImageIcon(img));
-        } catch (Exception e) {
-            System.err.println("Error loading icon from path: " + iconPath);
-        }
-
-        appButton.setVerticalTextPosition(SwingConstants.BOTTOM);
-        appButton.setHorizontalTextPosition(SwingConstants.CENTER);
-        appButton.setForeground(textColor);
-        appButton.setBackground(backgroundColor);
-        appButton.setFocusPainted(false);
-        appButton.setBorderPainted(false);
-
-        appButton.addActionListener(e -> cardLayout.show(mainPanel, appName));
-
-        return appButton;
-=======
 
 public class Homescreen extends phoneUtils{
     public static void main(String[] args) {
         createHomescreen(); // Creates the phone
->>>>>>> 6fe24d8c
     }
 
-    public static void main(String[] args) {
-        SwingUtilities.invokeLater(Homescreen::new);
-    }
 }